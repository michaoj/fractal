---
layout: default
permalink: transformers/
title: Transformers
---

# Transformers

In the [Resources](/resources/) section the examples show off callbacks for
transformers, but these are of limited use:

~~~ php
<?php
use Acme\Model\Book;
use League\Fractal;

$books = Book::all();

$resource = new Fractal\Resource\Collection($books, function(Book $book) {
    return [
        'id'      => (int) $book->id,
        'title'   => $book->title,
        'year'    => $book->yr,
        'author'  => [
            'name'  => $book->author_name,
            'email' => $book->author_email,
        ],
        'links'   => [
            [
                'rel' => 'self',
                'uri' => '/books/'.$book->id,
            ]
        ]
    ];
});
~~~

These can be handy in some situations, but most data will need to be transformed multiple
times and in multiple locations, so creating classes to do this work can save code
duplication.

## Classes for Transformers

To reuse transformers (recommended) classes can be defined, instantiated and
passed in place of the callback.

These classes must extend `League\Fractal\TransformerAbstract` and contain at the very
least a method with the name `transform()`.

The method declaration can take mixed input, just like the callbacks:

~~~ php
<?php
namespace Acme\Transformer;

use Acme\Model\Book;
use League\Fractal;

class BookTransformer extends Fractal\TransformerAbstract
{
	public function transform(Book $book)
	{
	    return [
	        'id'      => (int) $book->id,
	        'title'   => $book->title,
	        'year'    => (int) $book->yr,
            'links'   => [
                [
                    'rel' => 'self',
                    'uri' => '/books/'.$book->id,
                ]
            ],
	    ];
	}
}
~~~

Once the Transformer class is defined, it can be passed as an instance in the
resource constructor.

~~~ php
<?php
use Acme\Transformer\BookTransformer;
use League\Fractal;

$resource = new Fractal\Resource\Item($book, new BookTransformer);
$resource = new Fractal\Resource\Collection($books, new BookTransformer);
~~~


## Including Data

Your transformer at this point is mainly just giving you a method to handle array conversion from
your data source (or whatever your model is returning) to a simple array. Including data in an
intelligent way can be tricky as data can have all sorts of relationships. Many developers try to
find a perfect balance between not making too many HTTP requests and not downloading more data than
they need to, so flexibility is also important.

Sticking with the book example, the `BookTransformer`, we might want to normalize our database and take
the two `author_*` fields out and put them in their own table. This include can be optional to reduce the size of the JSON response and is defined like so:

~~~ php
<?php namespace App\Transformer;

use Acme\Model\Book;
use League\Fractal\TransformerAbstract;

class BookTransformer extends TransformerAbstract
{
    /**
     * List of resources possible to include
     *
     * @var array
     */
    protected $availableIncludes = [
        'author'
    ];

    /**
     * Turn this item object into a generic array
     *
     * @return array
     */
    public function transform(Book $book)
    {
        return [
            'id'    => (int) $book->id,
            'title' => $book->title,
            'year'    => (int) $book->yr,
            'links'   => [
                [
                    'rel' => 'self',
                    'uri' => '/books/'.$book->id,
                ]
            ],
        ];
    }

    /**
     * Include Author
     *
     * @return League\Fractal\ItemResource
     */
    public function includeAuthor(Book $book)
    {
        $author = $book->author;

        return $this->item($author, new AuthorTransformer);
    }
}
~~~

These includes will be available but can never be requested unless the `Manager::parseIncludes()` method is
called:

~~~ php
<?php
use League\Fractal;

$fractal = new Fractal\Manager();

if (isset($_GET['include'])) {
    $fractal->parseIncludes($_GET['include']);
}

~~~

With this set, include can do some great stuff. If a client application were to call the URL `/books?include=author` then they would see author data in the
response.

These includes can be nested with dot notation too, to include resources within other resources.

**E.g:** `/books?include=author,publishers.somethingelse`

Note: `publishers` will also be included with `somethingelse` nested under it. This is shorthand for `publishers,publishers.somethingelse`.

This can be done to a limit of 10 levels. To increase or decrease the level of embedding here, use the `Manager::setRecursionLimit(5)`
method with any number you like, to strip it to that many levels. Maybe 4 or 5 would be a smart number, depending on the API.

### Default Includes

Just like with optional includes, default includes are defined in a property on the transformer:

~~~ php
<?php namespace App\Transformer;

use Acme\Model\Book;
use League\Fractal\TransformerAbstract;

class BookTransformer extends TransformerAbstract
{
    /**
     * List of resources to automatically include
     *
     * @var array
     */
    protected $defaultIncludes = [
        'author'
    ];

    // ....

    /**
     * Include Author
     *
     * @param Book $book
     * @return \League\Fractal\Resource\Item
     */
    public function includeAuthor(Book $book)
    {
        $author = $book->author;

        return $this->item($author, new AuthorTransformer);
    }
}
~~~

This will look identical in output as if the user requested `?include=author`.

### Include Parameters

When including other resources, syntax can be used to provide extra parameters to the include
methods. These parameters are constructed in the URL, `?include=comments:limit(5|1):order(created_at|desc)`.

This syntax will be parsed and made available through a `League\Fractal\ParamBag` object, passed into the
include method as the second argument.

~~~ php
<?php

use League\Fractal\ParamBag;

    // ... transformer stuff ...

    private $validParams = ['limit', 'order'];

    /**
     * Include Comments
     *
     * @param Book $book
     * @param \League\Fractal\ParamBag|null
     * @return \League\Fractal\Resource\Item
     */
    public function includeComments(Book $book, ParamBag $params = null)
    {
        if ($params === null) {
            return $book->comments;
        }

    	// Optional params validation
        $usedParams = array_keys(iterator_to_array($params));
        if ($invalidParams = array_diff($usedParams, $this->validParams)) {
            throw new \Exception(sprintf(
                'Invalid param(s): "%s". Valid param(s): "%s"', 
                implode(',', $usedParams), 
                implode(',', $this->validParams)
            ));
        }

    	// Processing
        list($limit, $offset) = $params->get('limit');
        list($orderCol, $orderBy) = $params->get('order');

        $comments = $book->comments
            ->take($limit)
            ->skip($offset)
            ->orderBy($orderCol, $orderBy)
            ->get();

        return $this->collection($comments, new CommentTransformer);
    }
~~~

Parameters have a name, then multiple values which are always returned as an array, even if there is only one.
They are accessed by the `get()` method, but array access is also an option, so `$params->get('limit')` and
`$params['limit']` do the same thing.

### Eager-Loading vs Lazy-Loading

<<<<<<< HEAD
The above examples happen to be using the lazy-loading functionality of an ORM for `$book->author`. Lazy-Loading
=======
This above examples happen to be using the lazy-loading functionality of an ORM for `$book->comments`. Lazy-Loading
>>>>>>> c778fde8
can be notoriously slow, as each time one item is transformered, it would have to go off and find other data leading to a
huge number of SQL requests.

Eager-Loading could easily be used by inspecting the value of `$_GET['include']`, and using that to produce a
list of relationships to eager-load with an ORM.
<|MERGE_RESOLUTION|>--- conflicted
+++ resolved
@@ -277,11 +277,7 @@
 
 ### Eager-Loading vs Lazy-Loading
 
-<<<<<<< HEAD
 The above examples happen to be using the lazy-loading functionality of an ORM for `$book->author`. Lazy-Loading
-=======
-This above examples happen to be using the lazy-loading functionality of an ORM for `$book->comments`. Lazy-Loading
->>>>>>> c778fde8
 can be notoriously slow, as each time one item is transformered, it would have to go off and find other data leading to a
 huge number of SQL requests.
 
