--- conflicted
+++ resolved
@@ -43,35 +43,21 @@
 
         // Does a CSV string work
         $manager->parseIncludes('foo,bar');
-<<<<<<< HEAD
-        $this->assertSame(array('foo', 'bar'), $manager->getRequestedIncludes());
 
-        // Does a big array of stuff work
-        $manager->parseIncludes(array('foo', 'bar', 'bar.baz'));
-        $this->assertSame(array('foo', 'bar', 'bar.baz'), $manager->getRequestedIncludes());
-
-        // Are repeated things stripped
-        $manager->parseIncludes(array('foo', 'foo', 'bar'));
-        $this->assertSame(array('foo', 'bar'), $manager->getRequestedIncludes());
-
-        // Do requests for `baz.bart` also request `baz`?
-        $manager->parseIncludes(array('foo.bar'));
-        $this->assertSame(array('foo', 'foo.bar'), $manager->getRequestedIncludes());
-=======
-        $this->assertEquals(['foo', 'bar'], $manager->getRequestedIncludes());
+        $this->assertSame(['foo', 'bar'], $manager->getRequestedIncludes());
 
         // Does a big array of stuff work
         $manager->parseIncludes(['foo', 'bar', 'bar.baz']);
-        $this->assertEquals(['foo', 'bar', 'bar.baz'], $manager->getRequestedIncludes());
+        $this->assertSame(['foo', 'bar', 'bar.baz'], $manager->getRequestedIncludes());
 
         // Are repeated things stripped
         $manager->parseIncludes(['foo', 'foo', 'bar']);
-        $this->assertEquals(['foo', 'bar'], $manager->getRequestedIncludes());
+        $this->assertSame(['foo', 'bar'], $manager->getRequestedIncludes());
 
         // Do requests for `baz.bart` also request `baz`?
         $manager->parseIncludes(['foo.bar']);
-        $this->assertEquals(['foo', 'foo.bar'], $manager->getRequestedIncludes());
->>>>>>> bda46376
+        $this->assertSame(['foo', 'foo.bar'], $manager->getRequestedIncludes());
+
 
         // See if fancy syntax works
         $manager->parseIncludes('foo:limit(5|1):order(-something):anotherparam');
@@ -80,15 +66,11 @@
 
         $this->assertInstanceOf('League\Fractal\ParamBag', $params);
 
-<<<<<<< HEAD
-        $this->assertSame(array('5', '1'), $params['limit']);
-        $this->assertSame(array('-something'), $params['order']);
-        $this->assertSame(array(''), $params['anotherparam']);
-=======
-        $this->assertEquals(['5', '1'], $params['limit']);
-        $this->assertEquals(['-something'], $params['order']);
-        $this->assertEquals([''], $params['anotherparam']);
->>>>>>> bda46376
+
+        $this->assertSame(['5', '1'], $params['limit']);
+        $this->assertSame(['-something'], $params['order']);
+        $this->assertSame([''], $params['anotherparam']);
+
         $this->assertNull($params['totallymadeup']);
     }
 
@@ -98,13 +80,9 @@
 
         // Should limit to 10 by default
         $manager->parseIncludes('a.b.c.d.e.f.g.h.i.j.NEVER');
-<<<<<<< HEAD
+
         $this->assertSame(
-            array(
-=======
-        $this->assertEquals(
             [
->>>>>>> bda46376
                 'a',
                 'a.b',
                 'a.b.c',
@@ -122,13 +100,9 @@
         // Try setting to 3 and see what happens
         $manager->setRecursionLimit(3);
         $manager->parseIncludes('a.b.c.NEVER');
-<<<<<<< HEAD
+
         $this->assertSame(
-            array(
-=======
-        $this->assertEquals(
             [
->>>>>>> bda46376
                 'a',
                 'a.b',
                 'a.b.c',
@@ -150,13 +124,9 @@
 
         $this->assertInstanceOf('League\Fractal\Scope', $rootScope);
 
-<<<<<<< HEAD
-        $this->assertSame(array('data' => array('foo' => 'bar')), $rootScope->toArray());
+
+        $this->assertSame(['data' => ['foo' => 'bar']], $rootScope->toArray());
         $this->assertSame('{"data":{"foo":"bar"}}', $rootScope->toJson());
-=======
-        $this->assertEquals(['data' => ['foo' => 'bar']], $rootScope->toArray());
-        $this->assertEquals('{"data":{"foo":"bar"}}', $rootScope->toJson());
->>>>>>> bda46376
 
         // Collection
         $resource = new Collection([['foo' => 'bar']], function (array $data) {
@@ -167,13 +137,10 @@
 
         $this->assertInstanceOf('League\Fractal\Scope', $rootScope);
 
-<<<<<<< HEAD
-        $this->assertSame(array('data' => array(array('foo' => 'bar'))), $rootScope->toArray());
+
+        $this->assertSame(['data' => [['foo' => 'bar']]], $rootScope->toArray());
         $this->assertSame('{"data":[{"foo":"bar"}]}', $rootScope->toJson());
-=======
-        $this->assertEquals(['data' => [['foo' => 'bar']]], $rootScope->toArray());
-        $this->assertEquals('{"data":[{"foo":"bar"}]}', $rootScope->toJson());
->>>>>>> bda46376
+
     }
 
     public function tearDown()
