--- conflicted
+++ resolved
@@ -91,17 +91,11 @@
     {
         $collection = Mockery::mock('League\Fractal\Resource\Collection')->makePartial();
         $this->assertInstanceOf('League\Fractal\Resource\Collection', $collection->setMetaValue('foo', 'bar'));
-<<<<<<< HEAD
-        $this->assertSame(array('foo' => 'bar'), $collection->getMeta());
+
+        $this->assertSame(['foo' => 'bar'], $collection->getMeta());
         $this->assertSame('bar', $collection->getMetaValue('foo'));
-        $collection->setMeta(array('baz' => 'bat'));
-        $this->assertSame(array('baz' => 'bat'), $collection->getMeta());
-=======
-        $this->assertEquals(['foo' => 'bar'], $collection->getMeta());
-        $this->assertEquals('bar', $collection->getMetaValue('foo'));
         $collection->setMeta(['baz' => 'bat']);
-        $this->assertEquals(['baz' => 'bat'], $collection->getMeta());
->>>>>>> bda46376
+        $this->assertSame(['baz' => 'bat'], $collection->getMeta());
     }
 
     /**
